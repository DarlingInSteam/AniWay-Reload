--- conflicted
+++ resolved
@@ -52,11 +52,6 @@
 
   // Генерируем фейковые просмотры для демонстрации (в реальном проекте это будет из API)
   const views = manga.views || 0
-<<<<<<< HEAD
-  console.log(`MangaCard ${manga.id}: views = ${views}, manga.views = ${manga.views}`)
-=======
-  // Removed verbose views log
->>>>>>> 38ad4731
 
   // Получаем статус закладки
   const bookmarkInfo = isAuthenticated ? getMangaBookmark(manga.id) : null
