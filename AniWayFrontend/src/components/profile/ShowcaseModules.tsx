// Removed Card components in favor of unified ProfilePanel
import { Button } from '@/components/ui/button';
import { ProfilePanel } from './ProfilePanel';
import { Badge } from '@/components/ui/badge';
import { Progress } from '@/components/ui/progress';
import {
  FavoriteManga,
  UserReadingProgress,
  UserCollection,
  UserReview,
  Achievement
} from '@/types/profile';
import { CommentResponseDTO, EnhancedCommentResponseDTO } from '@/types/comments';
import { useState, useEffect } from 'react';
import { useEnhancedUserComments, EnhancedCommentResponseDTO as HookEnhancedCommentResponseDTO } from '@/hooks/useEnhancedUserComments';
import { useUserReviews } from '@/hooks/useUserReviews';
import {
  Heart,
  BookOpen,
  Folder,
  MessageSquare,
  Trophy,
  Star,
  MoreHorizontal,
  ThumbsUp,
  Reply
} from 'lucide-react';
import { Avatar, AvatarImage, AvatarFallback } from '@/components/ui/avatar';
import { useResolvedAvatar } from '@/hooks/useResolvedAvatar';

interface ShowcaseModuleProps {
  title: string;
  icon: React.ReactNode;
  children: React.ReactNode;
  isEditable?: boolean;
  onEdit?: () => void;
  className?: string;
}

function ShowcaseModule({ title, icon, children, isEditable, onEdit, className }: ShowcaseModuleProps) {
  return (
    <ProfilePanel
      title={<span className="flex items-center gap-2">{icon}<span>{title}</span></span>}
      actions={isEditable ? (
        <Button onClick={onEdit} variant="ghost" size="sm" className="p-1 h-auto hover:bg-white/10">
          <MoreHorizontal className="w-4 h-4" />
        </Button>
      ) : undefined}
      className={className}
    >
      {children}
    </ProfilePanel>
  );
}

interface FavoriteComicsProps {
  favorites: FavoriteManga[];
  isOwnProfile: boolean;
}

export function FavoriteComics({ favorites, isOwnProfile }: FavoriteComicsProps) {
  const displayedFavorites = favorites.slice(0, 8); // Показываем больше избранных

  return (
    <ShowcaseModule
      title="Любимая манга"
      icon={<Heart className="w-5 h-5 text-red-500" />}
      isEditable={isOwnProfile}
    >
      {displayedFavorites.length > 0 ? (
        <div className="overflow-x-auto pb-2">
          <div className="flex gap-4 min-w-max">
            {displayedFavorites.map((manga) => (
              <div key={manga.id} className="group cursor-pointer flex-shrink-0 w-24">
                <div className="relative aspect-[3/4] rounded-lg overflow-hidden mb-2 w-24 h-32">
                  <img
<<<<<<< HEAD
                    src={manga.coverImage || '/placeholder-manga.png'}
=======
                    src={manga.coverImage || '/icon.png'}
>>>>>>> 38ad4731
                    alt={manga.title}
                    className="w-full h-full object-cover group-hover:scale-105 transition-transform duration-200"
                  />
                  <div className="absolute top-1 right-1">
                    <Badge className="bg-yellow-600 text-white text-xs px-1 py-0">
                      <Star className="w-2 h-2 mr-1" />
                      {manga.rating}
                    </Badge>
                  </div>
                </div>
                <h4 className="text-xs font-medium text-white truncate">{manga.title}</h4>
              </div>
            ))}
          </div>
        </div>
      ) : (
        <div className="text-center py-8 text-gray-400">
          {isOwnProfile ? (
            <div>
              <p>Добавьте мангу в избранное</p>
            </div>
          ) : (
            <div>
              <p className="mb-2">💝 Избранное скрыто</p>
              <p className="text-xs">Пользователь не открыл свои избранные манги для публичного просмотра</p>
            </div>
          )}
        </div>
      )}
      {favorites.length > 6 && (
        <Button variant="outline" className="w-full mt-4 border-gray-600 text-gray-300">
          Показать все ({favorites.length})
        </Button>
      )}
    </ShowcaseModule>
  );
}

interface ReadingProgressProps {
  progress: UserReadingProgress[];
  isOwnProfile: boolean;
}

export function ReadingProgressModule({ progress, isOwnProfile }: ReadingProgressProps) {
  const displayedProgress = progress.slice(0, 5);

  return (
    <ShowcaseModule
      title="Читаю сейчас"
      icon={<BookOpen className="w-5 h-5 text-blue-500" />}
      isEditable={isOwnProfile}
    >
      {displayedProgress.length > 0 ? (
        <div className="space-y-4">
          {displayedProgress.map((item) => {
            const progressPercentage = (item.currentChapter / item.totalChapters) * 100;
            return (
              <div key={item.mangaId} className="flex gap-3">
                <img
                  src={item.coverImage || '/icon.png'}
                  alt={item.title}
                  className="w-12 h-16 object-cover rounded"
                />
                <div className="flex-1 min-w-0">
                  <h4 className="text-sm font-medium text-white truncate mb-1">
                    {item.title}
                  </h4>
                  <div className="text-xs text-gray-400 mb-2">
                    Глава {item.currentChapter} из {item.totalChapters}
                  </div>
                  <Progress value={progressPercentage} className="h-2" />
                  <div className="text-xs text-gray-500 mt-1">
                    {Math.round(progressPercentage)}% завершено
                  </div>
                </div>
              </div>
            );
          })}
        </div>
      ) : (
        <div className="text-center py-8 text-gray-400">
          {isOwnProfile ? (
            <div>
              <p>Начните читать мангу</p>
            </div>
          ) : (
            <div>
              <p className="mb-2">📖 Нет активного чтения</p>
              <p className="text-xs">Пользователь не читает мангу в данный момент</p>
            </div>
          )}
        </div>
      )}
    </ShowcaseModule>
  );
}

interface CollectionsProps {
  collections: UserCollection[];
  isOwnProfile: boolean;
}

export function Collections({ collections, isOwnProfile }: CollectionsProps) {
  const displayedCollections = collections.slice(0, 8); // Показываем больше коллекций

  return (
    <div className="glass-panel p-4 lg:p-5 shadow-lg">
      <div className="flex items-center justify-between mb-4">
        <div className="flex items-center gap-2 text-white font-medium">
          <Folder className="w-5 h-5 text-purple-400" />
          <span>Коллекции</span>
        </div>
        {isOwnProfile && (
          <Button variant="ghost" size="sm" className="p-1 h-auto hover:bg-white/10">
            <MoreHorizontal className="w-4 h-4" />
          </Button>
        )}
      </div>
      {displayedCollections.length > 0 ? (
<<<<<<< HEAD
        <div className="overflow-x-auto pb-2">
          <div className="flex gap-4 min-w-max">
            {displayedCollections.map((collection) => (
              <div key={collection.id} className="group cursor-pointer flex-shrink-0 w-40">
                <div className="relative aspect-[3/4] rounded-lg overflow-hidden mb-2 bg-gray-800 w-40 h-48">
=======
        <div className="overflow-x-auto pb-2 -mx-1 px-1">
          <div className="flex gap-4 min-w-max">
            {displayedCollections.map((collection) => (
              <div key={collection.id} className="group cursor-pointer flex-shrink-0 w-40">
                <div className="relative aspect-[3/4] rounded-lg overflow-hidden mb-2 bg-white/5 border border-white/10 w-40 h-48">
>>>>>>> 38ad4731
                  {collection.coverImages.length > 0 ? (
                    <img
                      src={collection.coverImages[0]}
                      alt={collection.name}
                      className="w-full h-full object-cover group-hover:scale-105 transition-transform duration-200"
                    />
                  ) : (
<<<<<<< HEAD
                    <div className="flex items-center justify-center h-full">
                      <Folder className="w-6 h-6 text-gray-600" />
                    </div>
                  )}
=======
                    <div className="flex items-center justify-center h-full text-white/40">
                      <Folder className="w-6 h-6" />
                    </div>
                  )}
                  <div className="absolute inset-0 pointer-events-none opacity-0 group-hover:opacity-100 transition-opacity bg-gradient-to-t from-black/60 via-black/10 to-transparent" />
>>>>>>> 38ad4731
                </div>
                <h4 className="text-xs font-medium text-white truncate mb-1">
                  {collection.name}
                </h4>
                <div className="text-xs text-gray-400">
                  {collection.mangaCount} • {collection.isPublic ? 'Публ.' : 'Прив.'}
                </div>
              </div>
            ))}
          </div>
        </div>
      ) : (
        <div className="text-center py-8 text-gray-400">
          {isOwnProfile ? (
            <div>
              <p>Создайте свою первую коллекцию</p>
            </div>
          ) : (
            <div>
              <p className="mb-2">📚 Нет публичных коллекций</p>
              <p className="text-xs">Пользователь не создал публичных коллекций</p>
            </div>
          )}
        </div>
      )}
    </div>
  );
}

interface ReviewsProps {
  reviews: UserReview[];
  isOwnProfile: boolean;
}

export function Reviews({ reviews, isOwnProfile }: ReviewsProps) {
  const displayedReviews = reviews.slice(0, 3);

  return (
    <ShowcaseModule
      title="Отзывы"
      icon={<MessageSquare className="w-5 h-5 text-green-500" />}
      isEditable={isOwnProfile}
    >
      {displayedReviews.length > 0 ? (
        <div className="space-y-4">
                {displayedReviews.map((review) => {
                  const uid = (review as any).userId || (review as any).authorId
                  const provided = (review as any).userAvatar || (review as any).avatar || undefined
                  const resolved = useResolvedAvatar(uid, provided)
                  const avatarUrl = resolved || '/icon.png'
                  const username = (review as any).username || (review as any).userName || 'User'
                  return (
                    <div key={review.id} className="border-b border-gray-700 last:border-b-0 pb-4 last:pb-0">
                      <div className="flex items-start gap-3 mb-2">
                        <div className="flex-shrink-0">
                          <div className="w-10 h-10 rounded-full overflow-hidden bg-white/10 flex items-center justify-center text-white text-sm font-semibold border border-white/10">
                            {avatarUrl ? (
                              <img src={avatarUrl} alt={username} className="w-full h-full object-cover" />
                            ) : (
                              username.charAt(0).toUpperCase()
                            )}
                          </div>
                        </div>
                        <div className="flex-1 min-w-0">
                          <div className="flex items-start justify-between">
                            <h4 className="text-sm font-medium text-white truncate">
                              {review.mangaTitle}
                            </h4>
                            <div className="flex items-center gap-1 ml-2">
                              <Star className="w-4 h-4 text-yellow-500 fill-current" />
                              <span className="text-sm">{review.rating}</span>
                            </div>
                          </div>
                          <p className="text-xs text-gray-400 mb-1">{username}</p>
                          <p className="text-sm text-gray-300 line-clamp-3 mb-2">
                            {review.text}
                          </p>
                          <div className="flex items-center justify-between text-xs text-gray-500">
                            <span>{new Date(review.createdAt).toLocaleDateString('ru-RU')}</span>
                            <span>{review.likes} лайков</span>
                          </div>
                        </div>
                      </div>
                    </div>
                  )
                })}
        </div>
      ) : (
        <div className="text-center py-8 text-gray-400">
          {isOwnProfile ? 'Напишите первый отзыв' : 'Нет отзывов'}
        </div>
      )}
    </ShowcaseModule>
  );
}

interface AchievementsProps {
  achievements: Achievement[];
  isOwnProfile: boolean;
}

export function Achievements({ achievements, isOwnProfile }: AchievementsProps) {
  const displayedAchievements = achievements.slice(0, 8);

  const getRarityColor = (rarity: Achievement['rarity']) => {
    const colors = {
      common: 'bg-gray-600',
      rare: 'bg-blue-600',
      epic: 'bg-purple-600',
      legendary: 'bg-yellow-600'
    };
    return colors[rarity] || colors.common;
  };

  return (
    <ShowcaseModule
      title="Достижения"
      icon={<Trophy className="w-5 h-5 text-yellow-500" />}
      isEditable={isOwnProfile}
    >
      {displayedAchievements.length > 0 ? (
        <div className="grid grid-cols-4 md:grid-cols-8 gap-3">
          {displayedAchievements.map((achievement) => (
            <div
              key={achievement.id}
              className="group relative cursor-pointer"
              title={`${achievement.name}: ${achievement.description}`}
            >
              <div className={`w-12 h-12 rounded-lg ${getRarityColor(achievement.rarity)} flex items-center justify-center text-white text-lg group-hover:scale-110 transition-transform`}>
                {achievement.icon}
              </div>
            </div>
          ))}
        </div>
      ) : (
        <div className="text-center py-8 text-gray-400">
          {isOwnProfile ? 'Получите первое достижение' : 'Нет достижений'}
        </div>
      )}
      {achievements.length > 8 && (
        <Button variant="outline" className="w-full mt-4 border-gray-600 text-gray-300">
          Показать все ({achievements.length})
        </Button>
      )}
    </ShowcaseModule>
  );
}

interface UserCommentsProps {
  userId: number;
  isOwnProfile: boolean;
}

export function UserComments({ userId, isOwnProfile }: UserCommentsProps) {
  const [showAll, setShowAll] = useState(false);
  const { comments, loading, error } = useEnhancedUserComments(userId, showAll ? 50 : 5);

  const getCommentTypeText = (type: string): string => {
    switch (type) {
      case 'MANGA': return 'Манга';
      case 'CHAPTER': return 'Глава';
      case 'PROFILE': return 'Профиль';
      case 'REVIEW': return 'Отзыв';
      default: return type;
    }
  };

  const getCommentTypeIcon = (type: string): string => {
    switch (type) {
      case 'MANGA': return '📖';
      case 'CHAPTER': return '📄';
      case 'PROFILE': return '👤';
      case 'REVIEW': return '⭐';
      default: return '❓';
    }
  };

  const getCommentTypeColor = (type: string): string => {
    switch (type) {
      case 'MANGA': return 'text-purple-400';
      case 'CHAPTER': return 'text-blue-400';
      case 'PROFILE': return 'text-green-400';
      case 'REVIEW': return 'text-yellow-400';
      default: return 'text-gray-400';
    }
  };

  const calculateRating = (comment: CommentResponseDTO) => {
    return comment.likesCount - comment.dislikesCount;
  };

  if (loading) {
    return (
      <ShowcaseModule
        title="Комментарии пользователя"
        icon={<MessageSquare className="w-5 h-5 text-blue-500" />}
        isEditable={false}
      >
        <div className="space-y-4">
          {Array.from({ length: 3 }).map((_, index) => (
            <div key={index} className="animate-pulse">
              <div className="h-4 bg-gray-700 rounded w-3/4 mb-2"></div>
              <div className="h-3 bg-gray-800 rounded w-1/2 mb-2"></div>
              <div className="h-16 bg-gray-800 rounded"></div>
            </div>
          ))}
        </div>
      </ShowcaseModule>
    );
  }

  if (error) {
    return (
      <ShowcaseModule
        title="Комментарии пользователя"
        icon={<MessageSquare className="w-5 h-5 text-blue-500" />}
        isEditable={false}
      >
        <div className="text-center py-8 text-red-400">
          <MessageSquare className="w-8 h-8 mx-auto mb-2 opacity-50" />
          <p className="text-lg mb-2">⚠️ Ошибка загрузки</p>
          <p className="text-sm">{error}</p>
        </div>
      </ShowcaseModule>
    );
  }

  return (
    <ShowcaseModule
      title="Комментарии пользователя"
      icon={<MessageSquare className="w-5 h-5 text-blue-500" />}
      isEditable={false}
    >
      {comments.length > 0 ? (
        <div className="space-y-4">
          {comments.map((comment) => {
            const rating = calculateRating(comment);
            const isReply = comment.parentCommentId !== null;
            const commentType = (comment as any).commentType || comment.type;
            const avatarUrl = (comment as any).userAvatar || (comment as any).avatar || '/icon.png';

            return (
              <div key={comment.id} className="border-b border-gray-700 last:border-b-0 pb-4 last:pb-0">
                <div className="flex items-start gap-3">
                  <Avatar className="w-10 h-10 border border-white/10 bg-white/5">
                    <AvatarImage src={avatarUrl} alt={comment.username} className="object-cover" />
                    <AvatarFallback className="bg-white/10 text-white">
                      {comment.username.charAt(0).toUpperCase()}
                    </AvatarFallback>
                  </Avatar>
                  <div className="flex-1 min-w-0">
                {/* Заголовок комментария */}
                <div className="flex items-start justify-between mb-2">
                  <div className="flex-1 min-w-0">
                    <div className="flex items-center gap-2 mb-1 flex-wrap">
                      <Badge variant="outline" className="text-xs border-gray-600 text-gray-300">
                        {getCommentTypeText(commentType || 'UNKNOWN')}
                      </Badge>
                      {comment.targetInfo && (
                        <div className={`text-xs flex items-center gap-1 ${getCommentTypeColor(commentType || 'UNKNOWN')}`}>
                          <span>{getCommentTypeIcon(commentType || 'UNKNOWN')}</span>
                          <div className="flex flex-col">
                            <span className="truncate max-w-48 font-medium">
                              {comment.targetInfo.title}
                            </span>
                            {comment.targetInfo.subtitle && (
                              <span className="text-xs opacity-75">
                                {comment.targetInfo.subtitle}
                              </span>
                            )}
                          </div>
                        </div>
                      )}
                    </div>
                    <div className="text-xs text-gray-500 mb-1">
                      от <span className="text-blue-400 font-medium">{comment.username}</span>
                      {isReply && comment.parentCommentAuthor && (
                        <span className="ml-2 text-orange-400">
                          в ответ на @{comment.parentCommentAuthor}
                        </span>
                      )}
                    </div>
                  </div>
                  <div className="flex items-center gap-3 text-xs flex-shrink-0 ml-2">
                    <div className={`flex items-center gap-1 font-medium ${
                      rating > 0 ? 'text-green-400' : 
                      rating < 0 ? 'text-red-400' : 'text-gray-400'
                    }`}>
                      <ThumbsUp className={`w-3 h-3 ${rating < 0 ? 'rotate-180' : ''}`} />
                      <span>{rating > 0 ? `+${rating}` : rating}</span>
                    </div>
                  </div>
                </div>

                {/* Содержимое комментария */}
                <div className="relative">
                  {isReply && (
                    <div className="absolute left-0 top-0 bottom-0 w-0.5 bg-gradient-to-b from-orange-400 to-transparent"></div>
                  )}

                  {/* Цитата родительского комментария (если есть) */}
                  {isReply && comment.parentCommentContent && (
                    <div className="mb-2 pl-3 border-l-2 border-orange-400/30">
                      <div className="bg-gray-800/50 rounded-md p-2 text-xs">
                        <div className="flex items-center gap-1 mb-1 text-orange-400">
                          <Reply className="w-3 h-3" />
                          <span>@{comment.parentCommentAuthor}:</span>
                        </div>
                        <p className="text-gray-400 italic line-clamp-2">
                          "{comment.parentCommentContent}"
                        </p>
                      </div>
                    </div>
                  )}

                  <p className={`text-sm text-gray-300 line-clamp-3 mb-2 ${isReply ? 'pl-3' : 'pl-2'} ${
                    isReply ? 'border-l-2 border-orange-400/30' : 'border-l-2 border-gray-700'
                  }`}>
                    {comment.content}
                  </p>
                </div>

                {/* Метаинформация */}
                <div className="flex items-center justify-between text-xs text-gray-500 mt-2">
                  <span className="flex items-center gap-2">
                    <time dateTime={comment.createdAt}>
                      {new Date(comment.createdAt).toLocaleString('ru-RU', {
                        year: 'numeric',
                        month: 'short',
                        day: 'numeric',
                        hour: '2-digit',
                        minute: '2-digit'
                      })}
                    </time>
                  </span>
                </div>
                </div>
                </div>
              </div>
            );
          })}

          {comments.length >= 5 && (
            <Button 
              variant="outline" 
              className="w-full mt-4 border-gray-600 text-gray-300 hover:bg-white/8"
              onClick={() => setShowAll(!showAll)}
            >
              {showAll ? 'Скрыть комментарии' : 'Показать все комментарии'}
            </Button>
          )}
        </div>
      ) : (
        <div className="text-center py-8 text-gray-400">
          <MessageSquare className="w-8 h-8 mx-auto mb-2 opacity-50" />
          <p className="text-lg mb-2">💬 {isOwnProfile ? 'Ваши комментарии' : 'Комментарии пользователя'}</p>
          <p>{isOwnProfile ? 'Напишите первый комментарий' : 'Пользователь пока не оставлял комментариев'}</p>
        </div>
      )}
    </ShowcaseModule>
  );
}

// Новый компонент для отзывов пользователя
interface UserReviewsShowcaseProps {
  userId: number;
  isOwnProfile: boolean;
}

export function UserReviewsShowcase({ userId, isOwnProfile }: UserReviewsShowcaseProps) {
  const { reviews, loading, error } = useUserReviews(userId, 3);

  if (loading) {
    return (
      <ShowcaseModule
        title="Отзывы"
        icon={<Star className="w-5 h-5 text-green-500" />}
        isEditable={isOwnProfile}
      >
        <div className="space-y-4">
          {Array.from({ length: 3 }).map((_, index) => (
            <div key={index} className="animate-pulse">
              <div className="h-4 bg-gray-700 rounded w-3/4 mb-2"></div>
              <div className="h-3 bg-gray-800 rounded w-1/2 mb-2"></div>
              <div className="h-16 bg-gray-800 rounded"></div>
            </div>
          ))}
        </div>
      </ShowcaseModule>
    );
  }

  if (error) {
    return (
      <ShowcaseModule
        title="Отзывы"
        icon={<Star className="w-5 h-5 text-green-500" />}
        isEditable={isOwnProfile}
      >
        <div className="text-center py-8 text-red-400">
          <Star className="w-8 h-8 mx-auto mb-2 opacity-50" />
          <p className="text-lg mb-2">⚠️ Ошибка загрузки</p>
          <p className="text-sm">{error}</p>
        </div>
      </ShowcaseModule>
    );
  }

  return (
    <ShowcaseModule
      title="Отзывы"
      icon={<Star className="w-5 h-5 text-green-500" />}
      isEditable={isOwnProfile}
    >
      {reviews.length > 0 ? (
        <div className="space-y-4">
          {reviews.map((review) => (
            <div key={review.id} className="border-b border-gray-700 last:border-b-0 pb-4 last:pb-0">
              <div className="flex items-start justify-between mb-2">
                <h4 className="text-sm font-medium text-white truncate">
                  {review.mangaTitle || `Манга #${review.mangaId}`}
                </h4>
                <div className="flex items-center gap-1 ml-2">
                  <Star className="w-4 h-4 text-yellow-500 fill-current" />
                  <span className="text-sm">{review.rating}</span>
                </div>
              </div>
              <p className="text-sm text-gray-300 line-clamp-3 mb-2">
                {review.comment}
              </p>
              <div className="flex items-center justify-between text-xs text-gray-500">
                <span>{new Date(review.createdAt).toLocaleDateString('ru-RU')}</span>
                <div className="flex items-center gap-2">
                  <span>{review.likesCount} лайков</span>
                  {review.isEdited && (
                    <span className="text-yellow-400 text-xs px-1.5 py-0.5 rounded bg-yellow-400/10">
                      ред.
                    </span>
                  )}
                </div>
              </div>
            </div>
          ))}
        </div>
      ) : (
        <div className="text-center py-8 text-gray-400">
          <Star className="w-8 h-8 mx-auto mb-2 opacity-50" />
          <p className="text-lg mb-2">⭐ Отзывы</p>
          <p>{isOwnProfile ? 'Напишите первый отзыв' : 'Пользователь пока не оставлял отзывов'}</p>
        </div>
      )}
    </ShowcaseModule>
  );
}
<|MERGE_RESOLUTION|>--- conflicted
+++ resolved
@@ -74,11 +74,7 @@
               <div key={manga.id} className="group cursor-pointer flex-shrink-0 w-24">
                 <div className="relative aspect-[3/4] rounded-lg overflow-hidden mb-2 w-24 h-32">
                   <img
-<<<<<<< HEAD
-                    src={manga.coverImage || '/placeholder-manga.png'}
-=======
                     src={manga.coverImage || '/icon.png'}
->>>>>>> 38ad4731
                     alt={manga.title}
                     className="w-full h-full object-cover group-hover:scale-105 transition-transform duration-200"
                   />
@@ -198,19 +194,12 @@
         )}
       </div>
       {displayedCollections.length > 0 ? (
-<<<<<<< HEAD
-        <div className="overflow-x-auto pb-2">
-          <div className="flex gap-4 min-w-max">
-            {displayedCollections.map((collection) => (
-              <div key={collection.id} className="group cursor-pointer flex-shrink-0 w-40">
-                <div className="relative aspect-[3/4] rounded-lg overflow-hidden mb-2 bg-gray-800 w-40 h-48">
-=======
+
         <div className="overflow-x-auto pb-2 -mx-1 px-1">
           <div className="flex gap-4 min-w-max">
             {displayedCollections.map((collection) => (
               <div key={collection.id} className="group cursor-pointer flex-shrink-0 w-40">
                 <div className="relative aspect-[3/4] rounded-lg overflow-hidden mb-2 bg-white/5 border border-white/10 w-40 h-48">
->>>>>>> 38ad4731
                   {collection.coverImages.length > 0 ? (
                     <img
                       src={collection.coverImages[0]}
@@ -218,18 +207,12 @@
                       className="w-full h-full object-cover group-hover:scale-105 transition-transform duration-200"
                     />
                   ) : (
-<<<<<<< HEAD
-                    <div className="flex items-center justify-center h-full">
-                      <Folder className="w-6 h-6 text-gray-600" />
-                    </div>
-                  )}
-=======
+
                     <div className="flex items-center justify-center h-full text-white/40">
                       <Folder className="w-6 h-6" />
                     </div>
                   )}
                   <div className="absolute inset-0 pointer-events-none opacity-0 group-hover:opacity-100 transition-opacity bg-gradient-to-t from-black/60 via-black/10 to-transparent" />
->>>>>>> 38ad4731
                 </div>
                 <h4 className="text-xs font-medium text-white truncate mb-1">
                   {collection.name}
