--- conflicted
+++ resolved
@@ -1,12 +1,6 @@
-<<<<<<< HEAD
-import { useState, useEffect } from 'react'
-import { useQuery, useQueryClient } from '@tanstack/react-query'
-import { useParams, Link } from 'react-router-dom'
-=======
 import { useState, useEffect, useMemo } from 'react'
 import { useQuery, useQueryClient } from '@tanstack/react-query'
 import { useParams, Link, useNavigate, useSearchParams } from 'react-router-dom'
->>>>>>> 38ad4731
 import {
   BookOpen, Play, Eye, Heart, Star, ChevronDown, ChevronUp, Send,
   Bookmark, Edit, AlertTriangle, Share, ChevronRight, ArrowUpDown, ArrowUp, ArrowDown, Check
@@ -22,10 +16,8 @@
 import { CommentSection } from '../components/comments/CommentSection'
 import MangaReviews from '../components/MangaReviews'
 import { useAuth } from '@/contexts/AuthContext'
-<<<<<<< HEAD
-=======
+
 import { useSyncedSearchParam } from '@/hooks/useSyncedSearchParam'
->>>>>>> 38ad4731
 
 export function MangaPage() {
   const { id } = useParams<{ id: string }>()
@@ -89,23 +81,6 @@
   const { data: manga, isLoading: mangaLoading } = useQuery({
     queryKey: ['manga', mangaId, user?.id],
     queryFn: () => apiClient.getMangaById(mangaId, user?.id),
-<<<<<<< HEAD
-    staleTime: 0, // Данные всегда считаются устаревшими
-    refetchOnWindowFocus: true, // Перезапрос при фокусе окна
-    refetchOnMount: true, // Перезапрос при монтировании компонента
-  })
-
-  // Инвалидируем кэш списка манг после загрузки данных о конкретной манге
-  useEffect(() => {
-    if (manga && !mangaLoading) {
-      // Инвалидируем кэш для всех запросов списка манг
-      queryClient.invalidateQueries({ queryKey: ['manga'] })
-      queryClient.invalidateQueries({ queryKey: ['manga-catalog'] })
-      queryClient.invalidateQueries({ queryKey: ['popular-manga'] })
-      queryClient.invalidateQueries({ queryKey: ['recent-manga'] })
-    }
-  }, [manga, mangaLoading, queryClient])
-=======
     staleTime: 5 * 60 * 1000,
     refetchOnWindowFocus: false,
     refetchOnMount: false,
@@ -163,7 +138,6 @@
 
   // Удалили избыточную инвалидацию кэша после загрузки манги
   // Это было причиной "танца" тегов и жанров
->>>>>>> 38ad4731
 
   const { data: chapters, isLoading: chaptersLoading } = useQuery({
     queryKey: ['chapters', mangaId],
