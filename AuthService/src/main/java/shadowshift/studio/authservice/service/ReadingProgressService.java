package shadowshift.studio.authservice.service;

import lombok.RequiredArgsConstructor;
import lombok.extern.slf4j.Slf4j;
import org.springframework.cache.annotation.Cacheable;
import org.springframework.cache.annotation.CacheEvict;
import org.springframework.stereotype.Service;
import shadowshift.studio.authservice.dto.ReadingProgressDTO;
import shadowshift.studio.authservice.entity.ReadingProgress;
import shadowshift.studio.authservice.repository.ReadingProgressRepository;
import shadowshift.studio.authservice.repository.UserRepository;

import java.util.List;
import java.util.Map;
import java.util.HashMap;
import java.util.Optional;
import java.util.stream.Collectors;

/**
 * Сервис для управления прогрессом чтения пользователей.
 * Предоставляет функциональность обновления, получения и удаления прогресса чтения манги.
 *
 * @author ShadowShiftStudio
 */
@Service
@RequiredArgsConstructor
@Slf4j
public class ReadingProgressService {
    
    private final ReadingProgressRepository readingProgressRepository;
    private final UserRepository userRepository;
    private final UserService userService;
    
    /**
     * Обновляет прогресс чтения для пользователя.
     * Если прогресс уже существует, обновляет страницу и статус завершения.
     * Если нет, создает новый прогресс.
     *
     * @param username имя пользователя
     * @param mangaId идентификатор манги
     * @param chapterId идентификатор главы
     * @param chapterNumber номер главы
     * @param pageNumber номер страницы
     * @param isCompleted флаг завершения главы
     * @return объект DTO прогресса чтения
     * @throws IllegalArgumentException если пользователь не найден
     */
    @CacheEvict(value = {"userProgress", "mangaProgress", "chapterProgress", "readingStats"}, key = "#username")
    public ReadingProgressDTO updateProgress(String username, Long mangaId, Long chapterId, 
                                           Double chapterNumber, Integer pageNumber, Boolean isCompleted) {
        var user = userRepository.findByUsername(username)
                .orElseThrow(() -> new IllegalArgumentException("User not found"));
        
        Optional<ReadingProgress> existingProgress = readingProgressRepository
                .findByUserIdAndChapterId(user.getId(), chapterId);
        
        ReadingProgress progress;
        if (existingProgress.isPresent()) {
            progress = existingProgress.get();
            progress.setPageNumber(pageNumber);
            progress.setIsCompleted(isCompleted);
        } else {
            progress = ReadingProgress.builder()
                    .userId(user.getId())
                    .mangaId(mangaId)
                    .chapterId(chapterId)
                    .chapterNumber(chapterNumber)
                    .pageNumber(pageNumber)
                    .isCompleted(isCompleted)
                    .build();
        }
        
        readingProgressRepository.save(progress);
        
        if (isCompleted) {
            boolean wasAlreadyCompleted = existingProgress.isPresent() && existingProgress.get().getIsCompleted();
            if (!wasAlreadyCompleted) {
                userService.incrementChapterCount(username);
            }
        }
        
        log.info("Reading progress updated for user: {} chapter: {} page: {}", username, chapterId, pageNumber);
        
        return convertToDTO(progress);
    }
    
    /**
     * Получает последний прогресс чтения для указанной манги.
     *
     * @param username имя пользователя
     * @param mangaId идентификатор манги
     * @return Optional с DTO прогресса чтения
     * @throws IllegalArgumentException если пользователь не найден
     */
    public Optional<ReadingProgressDTO> getLatestProgressForManga(String username, Long mangaId) {
        var user = userRepository.findByUsername(username)
                .orElseThrow(() -> new IllegalArgumentException("User not found"));
        
        List<ReadingProgress> progressList = readingProgressRepository
                .findLatestProgressForManga(user.getId(), mangaId);
        
        return progressList.stream()
                .findFirst()
                .map(this::convertToDTO);
    }
    
    /**
     * Получает весь прогресс чтения пользователя.
     *
     * @param username имя пользователя
     * @return список DTO прогресса чтения
     * @throws IllegalArgumentException если пользователь не найден
     */
    @Cacheable(value = "userProgress", key = "#username")
    public List<ReadingProgressDTO> getUserProgress(String username) {
        var user = userRepository.findByUsername(username)
                .orElseThrow(() -> new IllegalArgumentException("User not found"));
        
        List<ReadingProgress> progressList = readingProgressRepository.findByUserId(user.getId());
        return progressList.stream()
                .map(this::convertToDTO)
                .collect(Collectors.toList());
    }
    
    /**
     * Получает завершенные главы пользователя.
     *
     * @param username имя пользователя
     * @return список DTO завершенных глав
     * @throws IllegalArgumentException если пользователь не найден
     */
    public List<ReadingProgressDTO> getCompletedChapters(String username) {
        var user = userRepository.findByUsername(username)
                .orElseThrow(() -> new IllegalArgumentException("User not found"));
        
        List<ReadingProgress> completedChapters = readingProgressRepository.findCompletedChapters(user.getId());
        return completedChapters.stream()
                .map(this::convertToDTO)
                .collect(Collectors.toList());
    }
    
    /**
     * Получает прогресс чтения для указанной манги.
     *
     * @param username имя пользователя
     * @param mangaId идентификатор манги
     * @return список DTO прогресса чтения для манги
     * @throws IllegalArgumentException если пользователь не найден
     */
    @Cacheable(value = "mangaProgress", key = "#username + '_' + #mangaId")
    public List<ReadingProgressDTO> getMangaProgress(String username, Long mangaId) {
        var user = userRepository.findByUsername(username)
                .orElseThrow(() -> new IllegalArgumentException("User not found"));
        
        List<ReadingProgress> progressList = readingProgressRepository
                .findByUserIdAndMangaId(user.getId(), mangaId);
        return progressList.stream()
                .map(this::convertToDTO)
                .collect(Collectors.toList());
    }
    
    /**
     * Получает прогресс чтения для указанной главы.
     *
     * @param username имя пользователя
     * @param chapterId идентификатор главы
     * @return объект DTO прогресса чтения или null, если не найден
     * @throws IllegalArgumentException если пользователь не на��ден
     */
    @Cacheable(value = "chapterProgress", key = "#username + '_' + #chapterId")
    public ReadingProgressDTO getChapterProgress(String username, Long chapterId) {
        var user = userRepository.findByUsername(username)
                .orElseThrow(() -> new IllegalArgumentException("User not found"));
        
        Optional<ReadingProgress> progress = readingProgressRepository
                .findByUserIdAndChapterId(user.getId(), chapterId);
        
        return progress.map(this::convertToDTO).orElse(null);
    }
    
    /**
     * Сохраняет прогресс чтения из DTO.
     *
     * @param username имя пользователя
     * @param progressData данные прогресса чтения
     * @return объект DTO сохраненного прогресса
     */
    @CacheEvict(value = {"userProgress", "mangaProgress", "chapterProgress", "readingStats"}, key = "#username")
    public ReadingProgressDTO saveProgress(String username, ReadingProgressDTO progressData) {
        return updateProgress(username, progressData.getMangaId(), progressData.getChapterId(),
                progressData.getChapterNumber(), progressData.getPageNumber(), progressData.getIsCompleted());
    }
    
    /**
     * Обновляет существующий прогресс чтения по идентификатору.
     *
     * @param username имя пользователя
     * @param id идентификатор прогресса
     * @param progressData новые данные прогресса
     * @return объект DTO обновленного прогресса
     * @throws IllegalArgumentException если пользователь или прогресс не найден, или доступ запрещен
     */
    @CacheEvict(value = {"userProgress", "mangaProgress", "chapterProgress", "readingStats"}, key = "#username")
    public ReadingProgressDTO updateProgress(String username, Long id, ReadingProgressDTO progressData) {
        var user = userRepository.findByUsername(username)
                .orElseThrow(() -> new IllegalArgumentException("User not found"));
        
        ReadingProgress progress = readingProgressRepository.findById(id)
                .orElseThrow(() -> new IllegalArgumentException("Progress not found"));
        
        // Verify ownership
        if (!progress.getUserId().equals(user.getId())) {
            throw new IllegalArgumentException("Access denied");
        }
        
        boolean wasCompleted = progress.getIsCompleted();
        
        progress.setPageNumber(progressData.getPageNumber());
        progress.setIsCompleted(progressData.getIsCompleted());
        readingProgressRepository.save(progress);
        
        if (progressData.getIsCompleted() && !wasCompleted) {
            userService.incrementChapterCount(username);
        }
        
        return convertToDTO(progress);
    }
    
    /**
     * Удаляет прогресс чтения по идентификатору.
     *
     * @param username имя пользователя
     * @param id идентификатор прогресса
     * @throws IllegalArgumentException если пользователь или прогресс не найден, или доступ запрещен
     */
    @CacheEvict(value = {"userProgress", "mangaProgress", "chapterProgress", "readingStats"}, key = "#username")
    public void deleteProgress(String username, Long id) {
        var user = userRepository.findByUsername(username)
                .orElseThrow(() -> new IllegalArgumentException("User not found"));
        
        ReadingProgress progress = readingProgressRepository.findById(id)
                .orElseThrow(() -> new IllegalArgumentException("Progress not found"));
        
        // Verify ownership
        if (!progress.getUserId().equals(user.getId())) {
            throw new IllegalArgumentException("Access denied");
        }
        
        readingProgressRepository.delete(progress);
    }
    
    /**
     * Получает статистику чтения пользователя.
     * Включает количество прочитанных глав, начатых манг и записей прогресса.
     *
     * @param username имя пользователя
     * @return карта со статистикой чтения
     * @throws IllegalArgumentException если пользователь не найден
     */
    @Cacheable(value = "readingStats", key = "#username")
    public Map<String, Object> getReadingStats(String username) {
        var user = userRepository.findByUsername(username)
                .orElseThrow(() -> new IllegalArgumentException("User not found"));
        
        // Calculate actual completed chapters from database instead of using cached counter
        Long actualCompletedChapters = readingProgressRepository.countCompletedChaptersByUser(user.getId());
        Long mangasStarted = readingProgressRepository.countDistinctMangasByUser(user.getId());
        Long totalProgressEntries = readingProgressRepository.countByUserId(user.getId());
        
        // Update user's cached counter if it's different from actual count
        if (!actualCompletedChapters.equals(user.getChaptersReadCount().longValue())) {
            user.setChaptersReadCount(actualCompletedChapters.intValue());
            userRepository.save(user);
            log.info("Updated user {} chapters count from {} to {}", username, user.getChaptersReadCount(), actualCompletedChapters);
        }
        
        Map<String, Object> stats = new HashMap<>();
        stats.put("totalChaptersRead", actualCompletedChapters);
        stats.put("chaptersRead", actualCompletedChapters);
        stats.put("mangasStarted", mangasStarted);
        stats.put("totalProgressEntries", totalProgressEntries);
        
        return stats;
    }
<<<<<<< HEAD

=======
    
>>>>>>> 61f01bb5
    /**
     * Публичный метод: получает весь прогресс чтения пользователя по его userId.
     * Используется публичным контроллером, не требует аутентификации по username.
     *
     * @param userId идентификатор пользователя
     * @return список DTO прогресса чтения
     * @throws IllegalArgumentException если пользователь не найден
     */
    public List<ReadingProgressDTO> getUserProgressById(Long userId) {
        if (!userRepository.existsById(userId)) {
            throw new IllegalArgumentException("User not found");
        }

        List<ReadingProgress> progressList = readingProgressRepository.findByUserId(userId);
        return progressList.stream()
                .map(this::convertToDTO)
                .collect(Collectors.toList());
    }

    /**
     * Публичный метод: получает прогресс чтения конкретной манги у пользователя по userId.
     * Используется публичным контроллером.
     *
     * @param userId идентификатор пользователя
     * @param mangaId идентификатор манги
     * @return список DTO прогресса чтения для манги
     * @throws IllegalArgumentException если пользователь не найден
     */
    public List<ReadingProgressDTO> getMangaProgressByUserId(Long userId, Long mangaId) {
        if (!userRepository.existsById(userId)) {
            throw new IllegalArgumentException("User not found");
        }

        List<ReadingProgress> progressList = readingProgressRepository.findByUserIdAndMangaId(userId, mangaId);
        return progressList.stream()
                .map(this::convertToDTO)
                .collect(Collectors.toList());
    }

    private ReadingProgressDTO convertToDTO(ReadingProgress progress) {
        return ReadingProgressDTO.builder()
                .id(progress.getId())
                .userId(progress.getUserId())
                .mangaId(progress.getMangaId())
                .chapterId(progress.getChapterId())
                .chapterNumber(progress.getChapterNumber())
                .pageNumber(progress.getPageNumber())
                .isCompleted(progress.getIsCompleted())
                .createdAt(progress.getCreatedAt())
                .updatedAt(progress.getUpdatedAt())
                .build();
    }
}<|MERGE_RESOLUTION|>--- conflicted
+++ resolved
@@ -282,11 +282,7 @@
         
         return stats;
     }
-<<<<<<< HEAD
-
-=======
-    
->>>>>>> 61f01bb5
+    
     /**
      * Публичный метод: получает весь прогресс чтения пользователя по его userId.
      * Используется публичным контроллером, не требует аутентификации по username.
