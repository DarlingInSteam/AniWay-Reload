package shadowshift.studio.authservice.service;

import lombok.RequiredArgsConstructor;
import lombok.extern.slf4j.Slf4j;
import org.springframework.data.domain.Page;
import org.springframework.data.domain.PageRequest;
import org.springframework.data.domain.Pageable;
import org.springframework.data.domain.Sort;
import org.springframework.data.jpa.domain.Specification;
import org.springframework.security.core.userdetails.UserDetails;
import org.springframework.security.core.userdetails.UserDetailsService;
import org.springframework.security.core.userdetails.UsernameNotFoundException;
import org.springframework.stereotype.Service;
import shadowshift.studio.authservice.dto.UserDTO;
import shadowshift.studio.authservice.entity.ActionType;
import shadowshift.studio.authservice.entity.AdminActionLog;
import shadowshift.studio.authservice.entity.Role;
import shadowshift.studio.authservice.entity.User;
import shadowshift.studio.authservice.mapper.UserMapper;
<<<<<<< HEAD
import shadowshift.studio.authservice.repository.AdminActionLogRepository;
=======
>>>>>>> 38ad4731
import shadowshift.studio.authservice.repository.ReadingProgressRepository;
import shadowshift.studio.authservice.repository.UserRepository;

import jakarta.persistence.criteria.Predicate;

import java.time.LocalDateTime;
import java.time.ZoneOffset;
import java.util.ArrayList;
import java.util.List;
import java.util.stream.Collectors;

/**
 * Сервис для управления пользователями.
 * Предоставляет функциональность поиска, обновления профилей,
 * получения статистики чтения и конвертации в DTO.
 *
 * @author ShadowShiftStudio
 */
@Service
@RequiredArgsConstructor
@Slf4j
public class UserService implements UserDetailsService {
    
    private final UserRepository userRepository;
    private final AdminActionLogRepository adminActionLogRepository;
    private final ReadingProgressRepository readingProgressRepository;

    /**
     * Загружает пользователя по имени пользователя или email для аутентификации.
     *
     * @param username имя пользователя или email
     * @return объект UserDetails для аутентификации
     * @throws UsernameNotFoundException если пользователь не найден
     */
    @Override
    public UserDetails loadUserByUsername(String username) throws UsernameNotFoundException {
        return userRepository.findByUsernameOrEmail(username, username)
                .orElseThrow(() -> new UsernameNotFoundException("User not found: " + username));
    }
    
    /**
     * Получает пользователя по идентификатору.
     *
     * @param id идентификатор пользователя
     * @return объект DTO пользователя
     * @throws IllegalArgumentException если пользователь не найден
     */
    public UserDTO getUserById(Long id) {
        User user = userRepository.findById(id)
                .orElseThrow(() -> new IllegalArgumentException("User not found"));
        
        return UserMapper.toFullUserDTO(user);
    }
    
    /**
     * Получает пользователя по имени пользователя.
     *
     * @param username имя пользователя
     * @return объект DTO пользователя
     * @throws IllegalArgumentException если пользователь не найден
     */
    public UserDTO getUserByUsername(String username) {
        User user = userRepository.findByUsername(username)
                .orElseThrow(() -> new IllegalArgumentException("User not found"));
        
        return UserMapper.toFullUserDTO(user);
    }
    
    /**
     * Ищет пользователей по запросу.
     *
     * @param query поисковый запрос
     * @return список DTO найденных пользователей
     */
    public List<UserDTO> searchUsers(String query) {
        List<User> users = userRepository.searchUsers(query);
        return users.stream()
                .map(UserMapper::toFullUserDTO)
                .collect(Collectors.toList());
    }
    
    /**
     * Ищет пользователей с расширенными фильтрами и пагинацией.
     *
     * @param query поисковый запрос
     * @param role фильтр по роли
     * @param pageable параметры пагинации
     * @return страница пользователей
     */
    public Page<User> searchUsers(String query, String role, Pageable pageable) {
        return userRepository.findAll(buildSearchSpecification(query, role), pageable);
    }
    
    /**
     * Находит пользователя по идентификатору.
     *
     * @param id идентификатор пользователя
     * @return объект пользователя или null, если не найден
     */
    public User findById(Long id) {
        return userRepository.findById(id).orElse(null);
    }
    
    /**
     * Находит пользователя по имени пользователя.
     *
     * @param username имя пользователя
     * @return объект пользователя или null, если не найден
     */
    public User findByUsername(String username) {
        return userRepository.findByUsername(username).orElse(null);
    }
    
    private Specification<User> buildSearchSpecification(String query, String role) {
        return (root, criteriaQuery, criteriaBuilder) -> {
            List<Predicate> predicates = new ArrayList<>();
            
            if (query != null && !query.trim().isEmpty()) {
                String likePattern = "%" + query.toLowerCase() + "%";
                predicates.add(
                    criteriaBuilder.like(
                        criteriaBuilder.lower(root.get("username")), 
                        likePattern
                    )
                );
            }
            
            if (role != null && !role.trim().isEmpty()) {
                try {
                    Role roleEnum = Role.valueOf(role.toUpperCase());
                    predicates.add(criteriaBuilder.equal(root.get("role"), roleEnum));
                } catch (IllegalArgumentException e) {
                    log.warn("Unknown role filter provided: {}", role);
                }
            }
            
            return criteriaBuilder.and(predicates.toArray(new Predicate[0]));
        };
    }
    
    /**
     * Получает топ-10 читателей по количеству прочитанных глав.
     *
     * @return список DTO топ-читателей
     */
    public List<UserDTO> getTopReaders() {
        List<User> topReaders = userRepository.findTopReaders();
        return topReaders.stream()
                .limit(10)
                .map(UserMapper::toFullUserDTO)
                .collect(Collectors.toList());
    }
    
    /**
     * Обновляет профиль пользователя.
     *
     * @param username имя пользователя
     * @param updateRequest данные для обновления
     * @return объект DTO обновленного пользователя
     * @throws IllegalArgumentException если пользователь не найден
     */
    public UserDTO updateUserProfile(String username, UserDTO updateRequest) {
        User user = userRepository.findByUsername(username)
                .orElseThrow(() -> new IllegalArgumentException("User not found"));
        
        if (updateRequest.getDisplayName() != null) {
            user.setDisplayName(updateRequest.getDisplayName());
        }
        
        if (updateRequest.getBio() != null) {
            user.setBio(updateRequest.getBio());
        }
        
        if (updateRequest.getAvatar() != null) {
            user.setAvatar(updateRequest.getAvatar());
        }
        
        userRepository.save(user);
        log.info("User profile updated: {}", username);
        
        return UserMapper.toFullUserDTO(user);
    }
    
    /**
     * Обновляет статистику чтения пользователя.
     * Увеличивает счетчик прочитанных глав, если текущее значение больше сохраненного.
     *
     * @param username имя пользователя
     * @throws IllegalArgumentException если пользователь не найден
     */
    public void updateReadingStats(String username) {
        User user = userRepository.findByUsername(username)
                .orElseThrow(() -> new IllegalArgumentException("User not found"));
        
        Long currentCompletedChapters = readingProgressRepository.countCompletedChaptersByUser(user.getId());
        
        if (currentCompletedChapters.intValue() > user.getChaptersReadCount()) {
            user.setChaptersReadCount(currentCompletedChapters.intValue());
            userRepository.save(user);
        }
    }
    
    /**
     * Увеличивает счетчик прочитанных глав пользователя на 1.
     *
     * @param username имя пользователя
     * @throws IllegalArgumentException если пользователь не найден
     */
    public void incrementChapterCount(String username) {
        User user = userRepository.findByUsername(username)
                .orElseThrow(() -> new IllegalArgumentException("User not found"));
        
        user.setChaptersReadCount(user.getChaptersReadCount() + 1);
        userRepository.save(user);
    }

<<<<<<< HEAD
    public void banOrUnBanUser(Long adminId, Long userId, String reason) {
        User user = userRepository.findById(userId)
                .orElseThrow(() -> new IllegalArgumentException("User not found"));

        User admin = userRepository.findById(adminId)
                .orElseThrow(() -> new IllegalArgumentException("Admin not found"));

        user.setIsEnabled(!user.getIsEnabled());

        AdminActionLog logEntry;
        if (user.getIsEnabled()) {
            logEntry = AdminActionLog.builder()
                    .adminId(adminId)
                    .userId(userId)
                    .adminName(admin.getUsername())
                    .targetUserName(user.getUsername())
                    .actionType(ActionType.UNBAN_USER)
                    .description("The administrator " + admin.getUsername() + " unbanned the user " + user.getUsername())
                    .reason(reason)
                    .timestamp(LocalDateTime.now(ZoneOffset.UTC))
                    .build();
        } else {
            logEntry = AdminActionLog.builder()
                    .adminId(adminId)
                    .userId(userId)
                    .adminName(admin.getUsername())
                    .targetUserName(user.getUsername())
                    .actionType(ActionType.BAN_USER)
                    .description("The administrator " + admin.getUsername() + " banned the user " + user.getUsername())
                    .reason(reason)
                    .timestamp(LocalDateTime.now(ZoneOffset.UTC))
                    .build();
        }

        adminActionLogRepository.save(logEntry);
        userRepository.save(user);

=======
    public void banOrUnBanUser(Long userId) {
        User user = userRepository.findById(userId)
                .orElseThrow(() -> new IllegalArgumentException("User not found"));

        user.setIsEnabled(!user.getIsEnabled());

        userRepository.save(user);
>>>>>>> 38ad4731
        log.info("Changed ban status for user: {} and now his {}", user.getUsername(), user.getIsEnabled() ? "unbanned" : "banned");
    }

    public long getTotalUsersCount() {
        return userRepository.count();
    }

    public List<UserDTO> getUsersPage(int page, int size) {
        Pageable pageable = Pageable.ofSize(size).withPage(page);
        Page<User> userPage = userRepository.findAll(pageable);
        return userPage.stream()
                .map(UserMapper::toFullUserDTO)
                .collect(Collectors.toList());
    }

    /**
     * Пример использования ниже:
     * Получение страницы пользователей с сортировкой.
     * Пример запроса к контроллеру: GET /api/auth/users?page=0&size=20&sortBy=username&sortOrder=asc
     */
<<<<<<< HEAD
    public Page<UserDTO> getUsersSortablePage(int page, int size, String sortBy, String sortOrder, String query, String role) {
=======
    public List<UserDTO> getUsersSortablePage(int page, int size, String sortBy, String sortOrder) {
>>>>>>> 38ad4731
         if (sortBy == null || sortBy.isBlank()) {
             sortBy = "username";
         }
         if (sortOrder == null || sortOrder.isBlank()) {
             sortOrder = "asc";
         }

         Sort.Direction direction = Sort.Direction.fromString(sortOrder);
         PageRequest pageRequest = PageRequest.of(page, size, Sort.by(direction, sortBy));
<<<<<<< HEAD

         return searchUsers(query, role, pageRequest).map(UserMapper::toFullUserDTO);
     }

    public void updateUserRole(Long adminId, Long userId, String role, String reason) {
        User user = userRepository.findById(userId)
                .orElseThrow(() -> new IllegalArgumentException("User not found"));
        User admin = userRepository.findById(adminId)
                .orElseThrow(() -> new IllegalArgumentException("Admin not found"));

        try {
            Role roleEnum = Role.valueOf(role.toUpperCase());
            user.setRole(roleEnum);
            userRepository.save(user);

            AdminActionLog logEntry = AdminActionLog.builder()
                    .adminId(adminId)
                    .userId(userId)
                    .adminName(admin.getUsername())
                    .actionType(ActionType.CHANGE_ROLE)
                    .targetUserName(user.getUsername())
                    .description("Changed role of user " + user.getUsername() + " to " + role)
                    .reason(reason)
                    .timestamp(LocalDateTime.now())
                    .build();
            adminActionLogRepository.save(logEntry);


            log.info("Updated role for user: {} to {}", user.getUsername(), roleEnum);
        } catch (IllegalArgumentException e) {
            log.error("Invalid role provided: {}", role);
            throw new IllegalArgumentException("Invalid role: " + role);
        }
=======
         Page<User> userPage = userRepository.findAll(pageRequest);
         return userPage.stream()
                 .map(UserMapper::toFullUserDTO)
                 .collect(Collectors.toList());
     }

    public boolean existsByEmail(String email) {
        return userRepository.existsByEmail(email.toLowerCase());
>>>>>>> 38ad4731
    }
}<|MERGE_RESOLUTION|>--- conflicted
+++ resolved
@@ -17,10 +17,7 @@
 import shadowshift.studio.authservice.entity.Role;
 import shadowshift.studio.authservice.entity.User;
 import shadowshift.studio.authservice.mapper.UserMapper;
-<<<<<<< HEAD
 import shadowshift.studio.authservice.repository.AdminActionLogRepository;
-=======
->>>>>>> 38ad4731
 import shadowshift.studio.authservice.repository.ReadingProgressRepository;
 import shadowshift.studio.authservice.repository.UserRepository;
 
@@ -237,7 +234,6 @@
         userRepository.save(user);
     }
 
-<<<<<<< HEAD
     public void banOrUnBanUser(Long adminId, Long userId, String reason) {
         User user = userRepository.findById(userId)
                 .orElseThrow(() -> new IllegalArgumentException("User not found"));
@@ -275,15 +271,6 @@
         adminActionLogRepository.save(logEntry);
         userRepository.save(user);
 
-=======
-    public void banOrUnBanUser(Long userId) {
-        User user = userRepository.findById(userId)
-                .orElseThrow(() -> new IllegalArgumentException("User not found"));
-
-        user.setIsEnabled(!user.getIsEnabled());
-
-        userRepository.save(user);
->>>>>>> 38ad4731
         log.info("Changed ban status for user: {} and now his {}", user.getUsername(), user.getIsEnabled() ? "unbanned" : "banned");
     }
 
@@ -304,11 +291,7 @@
      * Получение страницы пользователей с сортировкой.
      * Пример запроса к контроллеру: GET /api/auth/users?page=0&size=20&sortBy=username&sortOrder=asc
      */
-<<<<<<< HEAD
     public Page<UserDTO> getUsersSortablePage(int page, int size, String sortBy, String sortOrder, String query, String role) {
-=======
-    public List<UserDTO> getUsersSortablePage(int page, int size, String sortBy, String sortOrder) {
->>>>>>> 38ad4731
          if (sortBy == null || sortBy.isBlank()) {
              sortBy = "username";
          }
@@ -318,7 +301,6 @@
 
          Sort.Direction direction = Sort.Direction.fromString(sortOrder);
          PageRequest pageRequest = PageRequest.of(page, size, Sort.by(direction, sortBy));
-<<<<<<< HEAD
 
          return searchUsers(query, role, pageRequest).map(UserMapper::toFullUserDTO);
      }
@@ -352,7 +334,6 @@
             log.error("Invalid role provided: {}", role);
             throw new IllegalArgumentException("Invalid role: " + role);
         }
-=======
          Page<User> userPage = userRepository.findAll(pageRequest);
          return userPage.stream()
                  .map(UserMapper::toFullUserDTO)
@@ -361,6 +342,5 @@
 
     public boolean existsByEmail(String email) {
         return userRepository.existsByEmail(email.toLowerCase());
->>>>>>> 38ad4731
     }
 }