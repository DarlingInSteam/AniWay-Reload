--- conflicted
+++ resolved
@@ -124,8 +124,6 @@
     );
 
     /**
-<<<<<<< HEAD
-=======
      * Поиск манги по различным критериям с пагинацией.
      * Использует нативный SQL с явным приведением типов для решения проблем с кодировкой PostgreSQL.
      *
@@ -199,7 +197,6 @@
     );
 
     /**
->>>>>>> 38ad4731
      * Инкрементирует счетчик просмотров манги.
      * Использует COALESCE для корректной работы с NULL значениями.
      *
@@ -208,8 +205,6 @@
     @Modifying
     @Query("UPDATE Manga m SET m.views = COALESCE(m.views, 0) + 1 WHERE m.id = :mangaId")
     void incrementViews(@Param("mangaId") Long mangaId);
-<<<<<<< HEAD
-=======
 
     /**
      * Поиск манги по различным фильтрам включая жанры, теги, рейтинги и диапазоны.
@@ -360,5 +355,4 @@
                         @Param("chapterRangeMax") Integer chapterRangeMax,
                         Pageable pageable
         );
->>>>>>> 38ad4731
 }