--- conflicted
+++ resolved
@@ -126,8 +126,6 @@
     private Long views = 0L;
 
     /**
-<<<<<<< HEAD
-=======
      * Средний рейтинг манги (от 0.0 до 10.0).
      */
     @Column(name = "rating", columnDefinition = "DECIMAL(3,2)")
@@ -180,7 +178,6 @@
     private Set<Tag> tags = new HashSet<>();
 
     /**
->>>>>>> 38ad4731
      * Дата создания записи о манге.
      */
     @Column(name = "created_at", updatable = false)
@@ -384,8 +381,6 @@
     public void setViews(Long views) { this.views = views; }
 
     /**
-<<<<<<< HEAD
-=======
      * Возвращает средний рейтинг манги.
      *
      * @return средний рейтинг
@@ -456,7 +451,6 @@
     public void setComments(Integer comments) { this.comments = comments; }
 
     /**
->>>>>>> 38ad4731
      * Возвращает дату создания записи о манге.
      *
      * @return дата создания
